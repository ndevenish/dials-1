--- conflicted
+++ resolved
@@ -1,24 +1,16 @@
 from __future__ import absolute_import, division, print_function
 
-<<<<<<< HEAD
-__all__ = ["progress"]
-
-import sys
-
-from ._progress import progress
-=======
 import contextlib
 import sys
+  
+from ._progress import progress
 
 fcntl, msvcrt = None, None
 try:
   import fcntl
+  import msvcrt
 except ImportError:
-  try:
-    import msvcrt
-  except ImportError:
-    pass
->>>>>>> e19e9a35
+  pass
 
 def debug_console():
   '''Start python console at the current code point.'''
